--- conflicted
+++ resolved
@@ -1,6 +1,5 @@
 ## Master (unreleased)
 
-<<<<<<< HEAD
 ### Enhancements
 
 * Created new view components (Footer, TitleBar, Header, UtilityNav) to more
@@ -16,13 +15,11 @@
   creating custom menu items, the builder syntax has changed to. Menu#add now
   accepts a MenuItem, instead of building the menu item for you.
 
-=======
 ## 0.4.3
 
 ### Bug Fixes
 
 * [#1063][]: Fix comment issues when using postgres ([@jancel][])
->>>>>>> 0173e900
 
 ## 0.4.2
 
