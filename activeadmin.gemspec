# -*- encoding: utf-8 -*-
$:.push File.expand_path("../lib", __FILE__)
require "active_admin/version"

Gem::Specification.new do |s|
  s.name          = %q{activeadmin}
  s.license       = "MIT"
  s.version       = ActiveAdmin::VERSION
  s.platform      = Gem::Platform::RUBY
  s.homepage      = %q{http://activeadmin.info}
  s.authors       = ["Greg Bell"]
  s.email         = ["gregdbell@gmail.com"]
  s.description   = %q{The administration framework for Ruby on Rails.}
  s.summary       = %q{The administration framework for Ruby on Rails.}

  s.files         = `git ls-files`.split("\n").sort
  s.test_files    = `git ls-files -- {test,spec,features}/*`.split("\n")
  s.executables   = `git ls-files -- bin/*`.split("\n").map{ |f| File.basename(f) }
  s.require_paths = ["lib"]

<<<<<<< HEAD
  s.add_dependency "arbre",               "~> 1.0"
  s.add_dependency "bourbon",             ">= 1.0.0", "< 4"
  s.add_dependency "devise",              ">= 1.5.4", "< 4"
  s.add_dependency "formtastic",          "~> 2.0"
  s.add_dependency "inherited_resources", "~> 1.3"
  s.add_dependency "jquery-rails",        ">= 1.0.0", "< 3"
  s.add_dependency "kaminari",            "~> 0.13"
  s.add_dependency "meta_search",         "~> 1.0"
  s.add_dependency "rails",               ">= 3.0.0", "< 4"
  s.add_dependency "sass",                "~> 3.1"
=======
  s.add_dependency "arbre",               ">= 1.0.1"
  s.add_dependency "bourbon",             ">= 1.0.0"
  s.add_dependency "coffee-rails",        ">= 3.2.0"
  s.add_dependency "devise",              ">= 3.0.2"
  s.add_dependency "formtastic",          ">= 2.3.0.rc2"
  s.add_dependency "inherited_resources", ">= 1.4.1"
  s.add_dependency "jquery-rails",        ">= 3.0.0"
  s.add_dependency "jquery-ui-rails",     ">= 4.0.0"
  s.add_dependency "kaminari",            ">= 0.13.0"
  s.add_dependency "rails",               ">= 3.2.0"
  s.add_dependency "ransack",             ">= 1.0.0"
  s.add_dependency "sass-rails",          ">= 3.2.0"
>>>>>>> 85b9f816
end<|MERGE_RESOLUTION|>--- conflicted
+++ resolved
@@ -18,29 +18,16 @@
   s.executables   = `git ls-files -- bin/*`.split("\n").map{ |f| File.basename(f) }
   s.require_paths = ["lib"]
 
-<<<<<<< HEAD
   s.add_dependency "arbre",               "~> 1.0"
-  s.add_dependency "bourbon",             ">= 1.0.0", "< 4"
-  s.add_dependency "devise",              ">= 1.5.4", "< 4"
-  s.add_dependency "formtastic",          "~> 2.0"
+  s.add_dependency "bourbon"
+  s.add_dependency "coffee-rails"
+  s.add_dependency "devise",              "~> 3.0"
+  s.add_dependency "formtastic",          "~> 2.3.0.rc2" # change to 2.3 when stable is released
   s.add_dependency "inherited_resources", "~> 1.3"
-  s.add_dependency "jquery-rails",        ">= 1.0.0", "< 3"
+  s.add_dependency "jquery-rails"
+  s.add_dependency "jquery-ui-rails"
   s.add_dependency "kaminari",            "~> 0.13"
-  s.add_dependency "meta_search",         "~> 1.0"
-  s.add_dependency "rails",               ">= 3.0.0", "< 4"
-  s.add_dependency "sass",                "~> 3.1"
-=======
-  s.add_dependency "arbre",               ">= 1.0.1"
-  s.add_dependency "bourbon",             ">= 1.0.0"
-  s.add_dependency "coffee-rails",        ">= 3.2.0"
-  s.add_dependency "devise",              ">= 3.0.2"
-  s.add_dependency "formtastic",          ">= 2.3.0.rc2"
-  s.add_dependency "inherited_resources", ">= 1.4.1"
-  s.add_dependency "jquery-rails",        ">= 3.0.0"
-  s.add_dependency "jquery-ui-rails",     ">= 4.0.0"
-  s.add_dependency "kaminari",            ">= 0.13.0"
-  s.add_dependency "rails",               ">= 3.2.0"
-  s.add_dependency "ransack",             ">= 1.0.0"
-  s.add_dependency "sass-rails",          ">= 3.2.0"
->>>>>>> 85b9f816
+  s.add_dependency "rails",               ">= 3.2", "< 4.1"
+  s.add_dependency "ransack",             "~> 1.0"
+  s.add_dependency "sass-rails"
 end