@mixin default-button {
  @include gradient(lighten($primary-color, 15%), darken($primary-color, 12%));
  @include rounded(200px);
  @include text-shadow(#000);
<<<<<<< HEAD
  @include box-shadow(0 1px 0px rgba(0,0,0,0.10), 0 0 0 1px #777d83 inset);
  border: solid 1px #484e53;
  @include border-colors(#616a71, #484e53, #363b3f);
  display: inline-block;
  text-decoration: none;
  margin-right: 3px;
  font-weight: bold;
  font-size: 1.0em;
  line-height: 12px;
  padding: 6px 16px 6px;
  color: #efefef;
  
  &:hover {
    color: #fff;
    @include icon-color(#fff);
  }
  &:active {
    @include inset-shadow(0, 1px, 2px, #000);
=======
  @include box-shadow(0 1px 0px rgba(0,0,0,0.10), 0 0 0 1px rgba(255,255,255, 0.2) inset);
  border: solid 1px #484e53;
  @include border-colors(#616a71, #484e53, #363b3f);
  color: #efefef;
  display: inline-block;
  font-weight: bold;
  font-size: 1.0em;
  @include sans-family;
  line-height: 12px;
  margin-right: 3px;
  padding: 7px 16px 6px;
  text-decoration: none;
  -webkit-font-smoothing: antialiased;
  
  &:hover {
    color: #FFF;
    @include icon-color(#fff);
    @include gradient(lighten($primary-color, 18%), darken($primary-color, 9%));
  }
  
  &:active {
    @include box-shadow(0 1px 3px rgba(0,0,0,0.40) inset, 0 1px 0 0px #FFF);
    @include gradient(lighten($primary-color, 13%), darken($primary-color, 14%));
>>>>>>> 3c4ac594
  }
}

@mixin light-button {
  @include default-button;
  @include gradient(#fdfdfd, #e8e8e8);
<<<<<<< HEAD
  @include box-shadow(0 1px 0px rgba(0,0,0,0.10), 0 0 0 1px #FFF inset);
  @include border-colors(#dbdbdb, #d2d2d2, #c5c5c5);
  @include text-shadow;
  color: #777;
  &:hover {
    color: #444;
    @include icon-color(#444);
  }
  &:active {
    @include inset-shadow(0, 1px, 2px, rgba(0,0,0,0.30));
=======
  @include box-shadow(0 1px 0px rgba(0,0,0,0.10), 0 0 0 1px rgba(255,255,255, 0.8) inset);
  @include border-colors(#d3d3d3, #c7c7c7, #c2c2c2);
  @include text-shadow;
  color: #777;
  &:hover {
    @include icon-color(#444);
    color: #444;
    @include gradient(#fdfdfd, #eaeaea);
  }
  &:active {
    @include box-shadow(0 1px 3px rgba(0,0,0,0.18) inset, 0 1px 0 0px #EEE);
    @include gradient(#fcfcfc, #e5e4e5);
>>>>>>> 3c4ac594
  }
  
  &.disabled {
    color: #777;
    cursor: default;
    opacity: 0.6;
    
    &:hover {
      color: #777;
    }
    &:active {
      @include box-shadow(0 1px 0px rgba(0,0,0,0.10), 0 0 0 1px #FFF inset);
    }
  }
}

@mixin dark-button {
  @include default-button;
<<<<<<< HEAD
  
  &:hover {
    color: #fff;
    @include icon-color(#fff);
    @include gradient(lighten($primary-color, 20%), darken($primary-color, 18%));
  }
=======
>>>>>>> 3c4ac594
}<|MERGE_RESOLUTION|>--- conflicted
+++ resolved
@@ -2,26 +2,6 @@
   @include gradient(lighten($primary-color, 15%), darken($primary-color, 12%));
   @include rounded(200px);
   @include text-shadow(#000);
-<<<<<<< HEAD
-  @include box-shadow(0 1px 0px rgba(0,0,0,0.10), 0 0 0 1px #777d83 inset);
-  border: solid 1px #484e53;
-  @include border-colors(#616a71, #484e53, #363b3f);
-  display: inline-block;
-  text-decoration: none;
-  margin-right: 3px;
-  font-weight: bold;
-  font-size: 1.0em;
-  line-height: 12px;
-  padding: 6px 16px 6px;
-  color: #efefef;
-  
-  &:hover {
-    color: #fff;
-    @include icon-color(#fff);
-  }
-  &:active {
-    @include inset-shadow(0, 1px, 2px, #000);
-=======
   @include box-shadow(0 1px 0px rgba(0,0,0,0.10), 0 0 0 1px rgba(255,255,255, 0.2) inset);
   border: solid 1px #484e53;
   @include border-colors(#616a71, #484e53, #363b3f);
@@ -45,25 +25,12 @@
   &:active {
     @include box-shadow(0 1px 3px rgba(0,0,0,0.40) inset, 0 1px 0 0px #FFF);
     @include gradient(lighten($primary-color, 13%), darken($primary-color, 14%));
->>>>>>> 3c4ac594
   }
 }
 
 @mixin light-button {
   @include default-button;
   @include gradient(#fdfdfd, #e8e8e8);
-<<<<<<< HEAD
-  @include box-shadow(0 1px 0px rgba(0,0,0,0.10), 0 0 0 1px #FFF inset);
-  @include border-colors(#dbdbdb, #d2d2d2, #c5c5c5);
-  @include text-shadow;
-  color: #777;
-  &:hover {
-    color: #444;
-    @include icon-color(#444);
-  }
-  &:active {
-    @include inset-shadow(0, 1px, 2px, rgba(0,0,0,0.30));
-=======
   @include box-shadow(0 1px 0px rgba(0,0,0,0.10), 0 0 0 1px rgba(255,255,255, 0.8) inset);
   @include border-colors(#d3d3d3, #c7c7c7, #c2c2c2);
   @include text-shadow;
@@ -76,7 +43,6 @@
   &:active {
     @include box-shadow(0 1px 3px rgba(0,0,0,0.18) inset, 0 1px 0 0px #EEE);
     @include gradient(#fcfcfc, #e5e4e5);
->>>>>>> 3c4ac594
   }
   
   &.disabled {
@@ -95,13 +61,4 @@
 
 @mixin dark-button {
   @include default-button;
-<<<<<<< HEAD
-  
-  &:hover {
-    color: #fff;
-    @include icon-color(#fff);
-    @include gradient(lighten($primary-color, 20%), darken($primary-color, 18%));
-  }
-=======
->>>>>>> 3c4ac594
 }