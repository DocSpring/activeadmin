--- conflicted
+++ resolved
@@ -193,8 +193,7 @@
     And I should see the scope "All" with the count 2
     When I fill in "Search Title" with "Monkey"
     And I press "Filter"
-<<<<<<< HEAD
-    Then I should see the scope "All" not selected
+    Then I should see the scope "All" selected
     And I should see the scope "All" with the count 1
 
   Scenario: Viewing resources when scoping and filtering and group bys and stuff
@@ -241,8 +240,4 @@
     Then I should see the scope "Published" selected
     And I should see the scope "All" with the count 1
     And I should see the scope "Published" with the count 1
-    And I should see 1 posts in the table
-=======
-    Then I should see the scope "All" selected
-    And I should see the scope "All" with the count 1
->>>>>>> 4ea1ac40
+    And I should see 1 posts in the table