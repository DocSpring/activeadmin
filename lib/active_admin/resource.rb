module ActiveAdmin
  class Resource

    attr_reader :namespace, :resource, :page_configs, :member_actions, :collection_actions,
                :parent_menu_item_name
<<<<<<< HEAD
    attr_accessor :resource_name, :sort_order, :scope_to, :scope_to_association_method, :admin_notes
=======
    attr_accessor :resource_name, :sort_order, :scope_to, :scope_to_association_method,
                  :belongs_to
>>>>>>> 786a6438

    def initialize(namespace, resource, options = {})
      @namespace = namespace
      @resource = resource
      @options = default_options.merge(options)
      @sort_order = @options[:sort_order]
      @page_configs = {}
      @member_actions, @collection_actions = [], []
    end

    # An underscored safe representation internally for this resource
    def underscored_resource_name
      @underscored_resource_name ||= if @options[:as]
        @options[:as].gsub(' ', '').underscore.singularize
      else
        resource.name.gsub('::','').underscore
      end
    end

    # A camelized safe representation for this resource
    def camelized_resource_name
      underscored_resource_name.camelize
    end

    # Returns the name to call this resource
    def resource_name
      @resource_name ||= underscored_resource_name.titleize
    end

    # Returns the plural version of this resource
    def plural_resource_name
      @plural_resource_name ||= resource_name.pluralize
    end

    # Returns a properly formatted controller name for this
    # resource within its namespace
    def controller_name
      [namespace.module_name, camelized_resource_name.pluralize + "Controller"].compact.join('::')
    end

    # Returns the controller for this resource
    def controller
      @controller ||= controller_name.constantize
    end

    # Returns the routes prefix for this resource
    def route_prefix
      controller.resources_configuration[:self][:route_prefix]
    end

    # Returns a symbol for the route to use to get to the
    # collection of this resource
    def route_collection_path
      [route_prefix, controller.resources_configuration[:self][:route_collection_name], 'path'].compact.join('_').to_sym
    end

    # Set the menu options
    def menu(options = {})
      @parent_menu_item_name = options[:parent]
    end

    # Returns the name to be displayed in the menu for this resource
    def menu_item_name
      @menu_item_name ||= plural_resource_name
    end

    def clear_member_actions!
      @member_actions = []
    end

    def clear_collection_actions!
      @collection_actions = []
    end

    # Returns the name of the controller class for this resource
    def dashboard_controller_name
      [namespace.module_name, "DashboardController"].compact.join("::")
    end
    
    def admin_notes?
      admin_notes.nil? ? ActiveAdmin.admin_notes : admin_notes
    end

    # Do we belong to another resource
    def belongs_to?
      !belongs_to.nil?
    end

    private

    def default_options
      {
        :namespace  => ActiveAdmin.default_namespace,
        :sort_order => ActiveAdmin.default_sort_order,
      }
    end

  end
end<|MERGE_RESOLUTION|>--- conflicted
+++ resolved
@@ -3,12 +3,8 @@
 
     attr_reader :namespace, :resource, :page_configs, :member_actions, :collection_actions,
                 :parent_menu_item_name
-<<<<<<< HEAD
-    attr_accessor :resource_name, :sort_order, :scope_to, :scope_to_association_method, :admin_notes
-=======
     attr_accessor :resource_name, :sort_order, :scope_to, :scope_to_association_method,
-                  :belongs_to
->>>>>>> 786a6438
+                  :belongs_to, :admin_notes
 
     def initialize(namespace, resource, options = {})
       @namespace = namespace
