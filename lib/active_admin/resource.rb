require 'active_admin/resource/action_items'
require 'active_admin/resource/controllers'
require 'active_admin/resource/menu'
require 'active_admin/resource/page_presenters'
require 'active_admin/resource/pagination'
require 'active_admin/resource/routes'
require 'active_admin/resource/naming'
require 'active_admin/resource/scopes'
require 'active_admin/resource/sidebars'
require 'active_admin/resource/belongs_to'

module ActiveAdmin

  # Resource is the primary data storage for resource configuration in Active Admin
  #
  # When you register a resource (ActiveAdmin.register Post) you are actually creating
  # a new Resource instance within the given Namespace.
  #
  # The instance of the current resource is available in ResourceController and views
  # by calling the #active_admin_config method.
  #
  class Resource

    # Event dispatched when a new resource is registered
    RegisterEvent = 'active_admin.resource.register'.freeze

    # The namespace this config belongs to
    attr_reader :namespace

    # The name of the resource class
    attr_reader :resource_class_name

    # An array of member actions defined for this resource
    attr_reader :member_actions

    # An array of collection actions defined for this resource
    attr_reader :collection_actions

    # The default sort order to use in the controller
    attr_accessor :sort_order

    # Scope this resource to an association in the controller
    attr_accessor :scope_to

    # If we're scoping resources, use this method on the parent to return the collection
    attr_accessor :scope_to_association_method

    # Set the configuration for the CSV
    attr_writer :csv_builder
    
    # Set breadcrumb builder
    attr_accessor :breadcrumb

    # Store a reference to the DSL so that we can dereference it during garbage collection.
    attr_accessor :dsl

    # The string identifying a class to decorate our resource with for the view.
    # nil to not decorate.
    attr_accessor :decorator_class_name

    module Base
      def initialize(namespace, resource_class, options = {})
        @namespace = namespace
        @resource_class_name = "::#{resource_class.name}"
        @options = default_options.merge(options)
        @sort_order = @options[:sort_order]
        @member_actions, @collection_actions = [], []
      end
    end

    include Base
    include ActionItems
    include Authorization
    include Controllers
    include Menu
    include Naming
    include PagePresenters
    include Pagination
    include Scopes
    include Sidebars
<<<<<<< HEAD
=======
    include Menu
    include Routes
>>>>>>> 6eecd35d

    # The class this resource wraps. If you register the Post model, Resource#resource_class
    # will point to the Post class
    def resource_class
      ActiveSupport::Dependencies.constantize(resource_class_name)
    end

    def decorator_class
      ActiveSupport::Dependencies.constantize(decorator_class_name) if decorator_class_name
    end

    def resource_table_name
      resource_class.quoted_table_name
    end

    def resource_column_names
      resource_class.column_names
    end

    def resource_quoted_column_name(column)
      resource_class.connection.quote_column_name(column)
    end

    # Returns the named route for an instance of this resource
    def route_instance_path
      [route_prefix, controller.resources_configuration[:self][:route_instance_name], 'path'].compact.join('_').to_sym
    end

    # Clears all the member actions this resource knows about
    def clear_member_actions!
      @member_actions = []
    end

    def clear_collection_actions!
      @collection_actions = []
    end

    # Return only defined resource actions
    def defined_actions
      controller.instance_methods.map { |m| m.to_sym } & ResourceController::ACTIVE_ADMIN_ACTIONS
    end

    # Are admin notes turned on for this resource
    def admin_notes?
      admin_notes.nil? ? ActiveAdmin.admin_notes : admin_notes
    end

    def belongs_to(target, options = {})
      @belongs_to = Resource::BelongsTo.new(self, target, options)
      self.menu_item_menu_name = target unless @belongs_to.optional?
      controller.belongs_to(target, options.dup)
    end

    def belongs_to_config
      @belongs_to
    end

    # Do we belong to another resource
    def belongs_to?
      !belongs_to_config.nil?
    end

    # The csv builder for this resource
    def csv_builder
      @csv_builder || default_csv_builder
    end

    # @deprecated
    def resource
      resource_class
    end
    ActiveAdmin::Deprecation.deprecate self, :resource,
      "ActiveAdmin::Resource#resource is deprecated. Please use #resource_class instead."

    private

    def default_options
      {
        :sort_order => "#{resource_class.respond_to?(:primary_key) ? resource_class.primary_key : 'id'}_desc"
      }
    end

    def default_csv_builder
      @default_csv_builder ||= CSVBuilder.default_for_resource(resource_class)
    end

  end # class Resource
end # module ActiveAdmin<|MERGE_RESOLUTION|>--- conflicted
+++ resolved
@@ -78,11 +78,8 @@
     include Pagination
     include Scopes
     include Sidebars
-<<<<<<< HEAD
-=======
     include Menu
     include Routes
->>>>>>> 6eecd35d
 
     # The class this resource wraps. If you register the Post model, Resource#resource_class
     # will point to the Post class
