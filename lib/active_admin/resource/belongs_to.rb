require 'active_admin/resource'

module ActiveAdmin
  class Resource
    class BelongsTo

      class TargetNotFound < StandardError
        def initialize(key, namespace)
          super "Could not find #{key} in #{namespace.name} " +
                "with #{namespace.resources.map(&:resource_name)}"
        end
      end

      # The resource which initiated this relationship
      attr_reader :owner

      def initialize(owner, target_name, options = {})
        @owner, @target_name, @options = owner, target_name, options
      end

      # Returns the target resource class or raises an exception if it doesn't exist
      def target
<<<<<<< HEAD
        key = @target_name.to_s.camelize
        namespace.resources[key] or raise TargetNotFound.new key, namespace
=======
        resource or raise TargetNotFound, "Could not find #{@options[:class_name] || @target_name.to_s.camelize} in" +
          " #{namespace.name.to_s} with #{namespace.resources.map(&:resource_name)}"
      end

      def resource                 
        namespace.resources[@options[:class_name]] ||
          namespace.resources[@target_name.to_s.camelize]
>>>>>>> b43c5151
      end

      def namespace
        @owner.namespace
      end

      def optional?
        @options[:optional]
      end

      def required?
        !optional?
      end
    end
  end
end<|MERGE_RESOLUTION|>--- conflicted
+++ resolved
@@ -20,18 +20,12 @@
 
       # Returns the target resource class or raises an exception if it doesn't exist
       def target
-<<<<<<< HEAD
-        key = @target_name.to_s.camelize
-        namespace.resources[key] or raise TargetNotFound.new key, namespace
-=======
-        resource or raise TargetNotFound, "Could not find #{@options[:class_name] || @target_name.to_s.camelize} in" +
-          " #{namespace.name.to_s} with #{namespace.resources.map(&:resource_name)}"
+        resource or raise TargetNotFound.new (@options[:class_name] || @target_name.to_s.camelize), namespace
       end
 
-      def resource                 
+      def resource
         namespace.resources[@options[:class_name]] ||
           namespace.resources[@target_name.to_s.camelize]
->>>>>>> b43c5151
       end
 
       def namespace
