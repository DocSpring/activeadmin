--- conflicted
+++ resolved
@@ -275,13 +275,7 @@
         only   = Array(options.fetch(:only, COLLECTION_APPLIES))
         except = Array(options.fetch(:except, []))
 
-<<<<<<< HEAD
-        # see #4074 for code reasons
-        COLLECTION_APPLIES.select { |applier| only.include? applier }
-                          .reject { |applier| except.include? applier }
-=======
         COLLECTION_APPLIES & only - except
->>>>>>> e4aa309e
       end
 
       def per_page
