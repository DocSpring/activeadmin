require 'spec_helper'

def it_should_have_view(key, value)
  it "should have #{value} for view key '#{key}'" do
    subject.send(key).should  == value
  end
end

describe ActiveAdmin::ViewFactory do

<<<<<<< HEAD
  it_should_have_view :global_navigation,    ActiveAdmin::Views::TabbedNavigation
  it_should_have_view :action_items,         ActiveAdmin::Views::ActionItems
  it_should_have_view :header,               ActiveAdmin::Views::HeaderRenderer
  it_should_have_view :blank_slate,          ActiveAdmin::Views::BlankSlate
  it_should_have_view :popover,              ActiveAdmin::Views::Popover
  it_should_have_view :action_list_popover,  ActiveAdmin::Views::ActionListPopover
  it_should_have_view :batch_action_popover, ActiveAdmin::Views::BatchActionPopover
=======
  it_should_have_view :global_navigation, ActiveAdmin::Views::TabbedNavigation
  it_should_have_view :utility_navigation,ActiveAdmin::Views::UtilityNav
  it_should_have_view :site_title,        ActiveAdmin::Views::SiteTitle
  it_should_have_view :action_items,      ActiveAdmin::Views::ActionItems
  it_should_have_view :header,            ActiveAdmin::Views::Header
  it_should_have_view :blank_slate,       ActiveAdmin::Views::BlankSlate
>>>>>>> 9e4fd8f8

  it_should_have_view :dashboard_page,       ActiveAdmin::Views::Pages::Dashboard
  it_should_have_view :layout,               ActiveAdmin::Views::Pages::Layout

end<|MERGE_RESOLUTION|>--- conflicted
+++ resolved
@@ -8,22 +8,14 @@
 
 describe ActiveAdmin::ViewFactory do
 
-<<<<<<< HEAD
   it_should_have_view :global_navigation,    ActiveAdmin::Views::TabbedNavigation
+  it_should_have_view :utility_navigation,   ActiveAdmin::Views::UtilityNav
+  it_should_have_view :site_title,           ActiveAdmin::Views::SiteTitle
   it_should_have_view :action_items,         ActiveAdmin::Views::ActionItems
-  it_should_have_view :header,               ActiveAdmin::Views::HeaderRenderer
+  it_should_have_view :header,               ActiveAdmin::Views::Header
   it_should_have_view :blank_slate,          ActiveAdmin::Views::BlankSlate
-  it_should_have_view :popover,              ActiveAdmin::Views::Popover
   it_should_have_view :action_list_popover,  ActiveAdmin::Views::ActionListPopover
   it_should_have_view :batch_action_popover, ActiveAdmin::Views::BatchActionPopover
-=======
-  it_should_have_view :global_navigation, ActiveAdmin::Views::TabbedNavigation
-  it_should_have_view :utility_navigation,ActiveAdmin::Views::UtilityNav
-  it_should_have_view :site_title,        ActiveAdmin::Views::SiteTitle
-  it_should_have_view :action_items,      ActiveAdmin::Views::ActionItems
-  it_should_have_view :header,            ActiveAdmin::Views::Header
-  it_should_have_view :blank_slate,       ActiveAdmin::Views::BlankSlate
->>>>>>> 9e4fd8f8
 
   it_should_have_view :dashboard_page,       ActiveAdmin::Views::Pages::Dashboard
   it_should_have_view :layout,               ActiveAdmin::Views::Pages::Layout
