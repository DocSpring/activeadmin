--- conflicted
+++ resolved
@@ -147,7 +147,6 @@
       end
     end
 
-<<<<<<< HEAD
     context "when using a single Hash" do
       let(:table) do
         render_arbre_component nil, helpers do
@@ -177,7 +176,9 @@
         expect(table.find_by_tag("th")[0].content).to eq "Foo"
         expect(table.find_by_tag("td")[0].content).to eq "1"
         expect(table.find_by_tag("td")[1].content).to eq "2"
-=======
+      end
+    end
+
     context "when record attribute is boolean" do
       let(:table) do
         render_arbre_component assigns, helpers do
@@ -194,7 +195,6 @@
         table.find_by_tag("span").last
           .class_list.to_a.join(' ').should == "status_tag no"
         table.find_by_tag("span").last.content.should == "No"
->>>>>>> 750dc564
       end
     end
 
